--- conflicted
+++ resolved
@@ -220,10 +220,9 @@
     )
     return intent
 
-<<<<<<< HEAD
-=======
+
 total_results = []
->>>>>>> e437b0ba
+
 
 @trace
 def search_knowledge_base(intent, query):
@@ -280,8 +279,7 @@
     results.sort(key=lambda x: x["relevance_score"], reverse=True)
     return results[:5]  # Return top 5 results
 
-<<<<<<< HEAD
-=======
+
 def get_response_quality():
     response_quality = False
     if len(total_results) >= 3:
@@ -292,7 +290,7 @@
             else:
                 response_quality = True
     return response_quality
->>>>>>> e437b0ba
+
 
 @trace
 def process_message(opper: Opper, messages):
